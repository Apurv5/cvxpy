--- conflicted
+++ resolved
@@ -25,12 +25,8 @@
     A parameter whose value is obtained by evaluating a function.
     """
     PARAM_COUNT = 0
-<<<<<<< HEAD
     def __init__(self, callback, rows=1, cols=1, name=None, sign="unknown", index=None, columns=None):
-=======
 
-    def __init__(self, callback, rows=1, cols=1, name=None, sign="unknown"):
->>>>>>> 0b7a690f
         self._callback = callback
         super(CallbackParam, self).__init__(rows, cols, name, sign, index, columns)
 
