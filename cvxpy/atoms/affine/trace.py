"""
Copyright 2013 Steven Diamond

This file is part of CVXPY.

CVXPY is free software: you can redistribute it and/or modify
it under the terms of the GNU General Public License as published by
the Free Software Foundation, either version 3 of the License, or
(at your option) any later version.

CVXPY is distributed in the hope that it will be useful,
but WITHOUT ANY WARRANTY; without even the implied warranty of
MERCHANTABILITY or FITNESS FOR A PARTICULAR PURPOSE.  See the
GNU General Public License for more details.

You should have received a copy of the GNU General Public License
along with CVXPY.  If not, see <http://www.gnu.org/licenses/>.
"""

from cvxpy.atoms.affine.affine_atom import AffAtom
from cvxpy.atoms.scalar_atom import ScalarAtom
import cvxpy.lin_ops.lin_utils as lu
import numpy as np


<<<<<<< HEAD
class trace(AffAtom, ScalarAtom):
=======
class trace(AffAtom):
>>>>>>> 0b7a690f
    """The sum of the diagonal entries of a matrix.

    Attributes
    ----------
    expr : CVXPY Expression
        The expression to sum the diagonal of.
    """

    def __init__(self, expr):
        super(trace, self).__init__(expr)

    @AffAtom.numpy_numeric
    def numeric(self, values):
        """Sums the diagonal entries.
        """
        return np.trace(values[0])

    def validate_arguments(self):
        """Checks that the argument is a square matrix.
        """
        rows, cols = self.args[0].size
        if not rows == cols:
            raise ValueError("Argument to trace must be a square matrix.")

    @staticmethod
    def graph_implementation(arg_objs, size, data=None):
        """Sum the diagonal entries of the linear expression.

        Parameters
        ----------
        arg_objs : list
            LinExpr for each argument.
        size : tuple
            The size of the resulting expression.
        data :
            Additional data required by the atom.

        Returns
        -------
        tuple
            (LinOp for objective, list of constraints)
        """
        return (lu.trace(arg_objs[0]), [])<|MERGE_RESOLUTION|>--- conflicted
+++ resolved
@@ -23,11 +23,8 @@
 import numpy as np
 
 
-<<<<<<< HEAD
 class trace(AffAtom, ScalarAtom):
-=======
-class trace(AffAtom):
->>>>>>> 0b7a690f
+
     """The sum of the diagonal entries of a matrix.
 
     Attributes
