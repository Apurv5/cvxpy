--- conflicted
+++ resolved
@@ -18,23 +18,16 @@
 """
 
 from cvxpy.atoms.atom import Atom
-<<<<<<< HEAD
 from cvxpy.atoms.scalar_atom import ScalarAtom
 import cvxpy.utilities as u
-=======
->>>>>>> 0b7a690f
 import cvxpy.lin_ops.lin_utils as lu
 from cvxpy.constraints.second_order import SOC
 import numpy as np
 import scipy.sparse as sp
 import scipy as scipy
 
-<<<<<<< HEAD
 class quad_over_lin(ScalarAtom):
-=======
 
-class quad_over_lin(Atom):
->>>>>>> 0b7a690f
     """ :math:`(sum_{ij}X^2_{ij})/y`
 
     """
